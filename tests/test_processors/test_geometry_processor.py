
import pathlib
import shutil

import numpy as np
import pytest
import pyvista as pv
import torch

import graphlow


def tetrahedralize_cell_for_test(cell):
    pid_map = {global_pid: local_pid for local_pid, global_pid in enumerate(cell.point_ids)}

    cell_n_points = cell.n_points

    cell_points = np.vstack((cell.points, cell.center))
    cell_center_pid = cell_n_points
    cell_n_points += 1

    tet_cells_list = []
    for face in cell.faces:
        cell_points = np.vstack((cell_points, face.center))
        face_center_pid = cell_n_points
        cell_n_points += 1
        for edge in face.edges:
            edge_global_pids = edge.point_ids
            edge_local_pids = [pid_map[global_pid] for global_pid in edge_global_pids]
            tet_cell = np.array([4, edge_local_pids[1], edge_local_pids[0], face_center_pid, cell_center_pid])
            tet_cells_list.append(tet_cell)

    tet_cells = np.asarray(tet_cells_list)
    tet_celltypes = np.full(tet_cells.shape[0], pv.CellType.TETRA)
    return pv.UnstructuredGrid(tet_cells, tet_celltypes, cell_points)


@pytest.mark.parametrize(
    "points, unit_cell, unit_celltype, desired_cells",
    [
        (
            np.array([
                [0.0, 0.0, 0.0], # 0
                [2.0, 0.0, 0.0], # 1
                [2.0, 2.0, 0.0], # 2
                [0.0, 2.0, 0.0], # 3
                [0.0, 0.0, 2.0], # 4
                [2.0, 0.0, 2.0], # 5
                [2.0, 2.0, 2.0], # 6
                [0.0, 2.0, 2.0], # 7
                [1.0, 1.0, 1.0], # 8  cell center
                [0.0, 1.0, 1.0], # 9  face center x=0 yz
                [2.0, 1.0, 1.0], # 10 face center x=2 yz
                [1.0, 0.0, 1.0], # 11 face center y=0 zx
                [1.0, 2.0, 1.0], # 12 face center y=2 zx
                [1.0, 1.0, 0.0], # 13 face center z=0 xy
                [1.0, 1.0, 2.0], # 14 face center z=2 xy
            ]),
            np.array([8, 0, 1, 2, 3, 4, 5, 6, 7]),
            np.array([pv.CellType.HEXAHEDRON]),
            np.array([
                [4, 4, 0, 9, 8], # face x=0 yz
                [4, 7, 4, 9, 8],
                [4, 3, 7, 9, 8],
                [4, 0, 3, 9, 8],
                [4, 2, 1, 10, 8], # face x=2 yz
                [4, 6, 2, 10, 8],
                [4, 5, 6, 10, 8],
                [4, 1, 5, 10, 8],
                [4, 1, 0, 11, 8], # face y=0 zx
                [4, 5, 1, 11, 8],
                [4, 4, 5, 11, 8],
                [4, 0, 4, 11, 8],
                [4, 7, 3, 12, 8], # face y=2 zx
                [4, 6, 7, 12, 8],
                [4, 2, 6, 12, 8],
                [4, 3, 2, 12, 8],
                [4, 3, 0, 13, 8], # face z=0 xy
                [4, 2, 3, 13, 8],
                [4, 1, 2, 13, 8],
                [4, 0, 1, 13, 8],
                [4, 5, 4, 14, 8], # face z=2 xy
                [4, 6, 5, 14, 8],
                [4, 7, 6, 14, 8],
                [4, 4, 7, 14, 8],
            ]),
        )
    ],
)
def test__tetrahedralize_cell(points, unit_cell, unit_celltype, desired_cells):
    desired_celltypes = np.full(desired_cells.shape[0], pv.CellType.TETRA)
    desired_grid = pv.UnstructuredGrid(desired_cells, desired_celltypes, points)

    unit_grid = pv.UnstructuredGrid(unit_cell, unit_celltype, points)
    tet_cell_grid = tetrahedralize_cell_for_test(unit_grid.get_cell(0))
    np.testing.assert_almost_equal(tet_cell_grid.points, desired_grid.points)
    np.testing.assert_array_equal(tet_cell_grid.cells, desired_grid.cells)


@pytest.mark.parametrize(
    "file_name",
    [
        # primitives
        pathlib.Path("tests/data/vtu/primitive_cell/tet.vtu"),
        pathlib.Path("tests/data/vtu/primitive_cell/pyramid.vtu"),
        pathlib.Path("tests/data/vtu/primitive_cell/wedge.vtu"),
        pathlib.Path("tests/data/vtu/primitive_cell/hex.vtu"),
        pathlib.Path("tests/data/vtu/primitive_cell/poly.vtu"),

        pathlib.Path("tests/data/vts/cube/mesh.vts"),
        pathlib.Path("tests/data/vtu/mix_poly/mesh.vtu"),
        pathlib.Path("tests/data/vtu/complex/mesh.vtu"),
    ],
)
def test__compute_area(file_name):
    pv_vol = graphlow.read(file_name)
    pv_surf = pv_vol.extract_surface()
    cell_areas = pv_surf.compute_area()
    desired = pv_surf.mesh.compute_cell_sizes().cell_data["Area"]
    np.testing.assert_almost_equal(
        cell_areas.detach().numpy(), desired, decimal=4)


@pytest.mark.parametrize(
    "file_name",
    [
        # primitives
        pathlib.Path("tests/data/vtu/primitive_cell/tet.vtu"),
        pathlib.Path("tests/data/vtu/primitive_cell/pyramid.vtu"),
        pathlib.Path("tests/data/vtu/primitive_cell/wedge.vtu"),
        pathlib.Path("tests/data/vtu/primitive_cell/hex.vtu"),
        pathlib.Path("tests/data/vtu/primitive_cell/poly.vtu"),

        pathlib.Path("tests/data/vts/cube/mesh.vts"),
        pathlib.Path("tests/data/vtu/mix_poly/mesh.vtu"),
        pathlib.Path("tests/data/vtu/complex/mesh.vtu"),
    ],
)
def test__compute_volume(file_name):
    pv_vol = graphlow.read(file_name)
    cell_volumes = pv_vol.compute_volume()
<<<<<<< HEAD

    # See below for why `compute_cell_quality` is used instead of `compute_cell_sizes`
    # https://colab.research.google.com/drive/1ZkMbVfN-74ZXbDFO2ocva-JEYin6Ux4b?usp=sharing
    desired = np.abs(pv_vol.mesh.compute_cell_quality(quality_measure='volume').cell_data["CellQuality"])

    # fix desired for polyhedron cell 
    # because vtkCellQuality doesn't support vtkPolyhedron
    for i in range(pv_vol.mesh.n_cells):
        cell = pv_vol.mesh.get_cell(i)
        celltype = cell.type
        if celltype == pv.CellType.POLYHEDRON:
            tet_cell_grid = tetrahedralize_cell_for_test(cell)
            tet_cell_volumes = np.abs(tet_cell_grid.compute_cell_quality(quality_measure='volume').cell_data["CellQuality"])
            desired[i] = np.sum(tet_cell_volumes)
    np.testing.assert_almost_equal(cell_volumes.detach().numpy(), desired, decimal=4)
=======
    desired = pv_vol.mesh.compute_cell_sizes().cell_data["Volume"]
    np.testing.assert_almost_equal(
        cell_volumes.detach().numpy(), desired, decimal=4)
>>>>>>> 54d9cf10


@pytest.mark.parametrize(
    "file_name, n_optimization, use_bias, threshold",
    [
<<<<<<< HEAD
        # primitives
        pathlib.Path("tests/data/vtu/primitive_cell/cuboid.vtu"),
    ],
)
def test__volume_gradient(file_name):
    pv_vol = graphlow.read(file_name)
    pv_vol.points.requires_grad_(True)
    cell_volumes = pv_vol.compute_volume()
    total_volume = torch.sum(cell_volumes)
    total_volume.backward()

    vol_grad = pv_vol.points.grad

    for i in range(pv_vol.mesh.n_cells):
        cell = pv_vol.mesh.get_cell(i)
        for face in cell.faces:
            pids = face.point_ids
            dV = torch.abs(torch.sum(vol_grad[pids])) #TODO: To obtain results for any plane, take the dot product with the normal and then sum the results.
            area = face.cast_to_unstructured_grid().compute_cell_quality('area').cell_data["CellQuality"]
            np.testing.assert_equal(dV, area)


@pytest.mark.parametrize(
    "file_name",
    [
        pathlib.Path("tests/data/vts/cube/mesh.vts"),
        pathlib.Path("tests/data/vtu/mix_poly/mesh.vtu"),
        pathlib.Path("tests/data/vtu/complex/mesh.vtu"),
=======
        (
            pathlib.Path("tests/data/vtu/mix_poly/mesh.vtu"),
            1000,
            False,
            1.,
        ),
        (
            pathlib.Path("tests/data/vtu/complex/mesh.vtu"),
            10000,
            False,
            .05,
        ),
        (
            pathlib.Path("tests/data/vts/cube/mesh.vts"),
            2000,
            False,
            .05,
        ),
>>>>>>> 54d9cf10
    ],
)
def test__optimize_area_volume(file_name, n_optimization, use_bias, threshold):
    # Optimization setting
    print_period = int(n_optimization / 100)
    weight_norm_constraint = 1.
    weight_volume_constraint = 10.
    n_hidden = 64
    deformation_factor = 1.
    lr = 1e-2
    output_activation = torch.nn.Identity()

    output_directory = pathlib.Path("tests/outputs/geometry_optimization") \
        / file_name.parent.name
    if output_directory.exists():
        shutil.rmtree(output_directory)

    # Initialize
    pv_mesh = pv.read(file_name)
    pv_mesh.points = pv_mesh.points - np.mean(
        pv_mesh.points, axis=0, keepdims=True)  # Center mesh position

    mesh = graphlow.GraphlowMesh(pv_mesh)
    initial_volume = mesh.compute_volume().clone()
    initial_total_volume = torch.sum(initial_volume)
    initial_points = mesh.points.clone()

    surface = mesh.extract_surface()
    surface_initial_area = surface.compute_area().clone()
    surface_initial_total_area = torch.sum(surface_initial_area)
    surface_initial_points = surface.points.clone()

    w1 = torch.nn.Parameter(torch.randn(3, n_hidden) / n_hidden**.5)
    w2 = torch.nn.Parameter(torch.randn(n_hidden, 3) / n_hidden**.5)
    if use_bias:
        b1 = torch.nn.Parameter(torch.randn(n_hidden) / n_hidden)
        b2 = torch.nn.Parameter(torch.randn(3) / 3)
        params = [w1, b1, w2, b2]
    else:
        b1 = 0.
        b2 = 0.
        params = [w1, w2]
    optimizer = torch.optim.Adam(params, lr=lr)

    def cost_function(deformed_points, surface_deformed_points):
        mesh.dict_point_tensor.update({
            'points': deformed_points}, overwrite=True)
        surface.dict_point_tensor.update({
            'points': surface_deformed_points}, overwrite=True)

        volume = mesh.compute_volume()
        total_volume = torch.sum(volume)
        area = surface.compute_area()
        total_area = torch.sum(area)
        deformation = deformed_points - initial_points

        if torch.any(volume < 1e-3 * initial_total_volume / mesh.n_cells):
            return None, None, None

        cost_area = total_area / surface_initial_total_area
        volume_constraint = (
            (total_volume - initial_total_volume) / initial_total_volume)**2
        norm_constraint = torch.exp(torch.mean(
            deformation * deformation / initial_total_volume**(2/3)))

        return cost_area + weight_volume_constraint * volume_constraint \
            + weight_norm_constraint * norm_constraint, \
            total_area, total_volume

    def compute_deformed_points(points):
        hidden = torch.tanh(torch.einsum('np,pq->nq', points, w1) + b1)
        deformation = output_activation(
            torch.einsum('np,pq->nq', hidden, w2) + b2)
        return points + deformation * deformation_factor

    deformed_points = compute_deformed_points(initial_points)
    mesh.dict_point_tensor.update(
        {"deformation": deformed_points - initial_points},
        overwrite=True)
    mesh.save(
        output_directory / f"mesh.{0:08d}.vtu",
        overwrite_file=True, overwrite_features=True)

    # Optimization loop
    print(f"\ninitial volume: {initial_total_volume:.5f}")
    print("     i,        area, volume ratio,        cost")
    for i in range(1, n_optimization + 1):
        optimizer.zero_grad()

        deformed_points = compute_deformed_points(initial_points)
        surface_deformed_points = compute_deformed_points(
            surface_initial_points)

        cost, area, volume = cost_function(
            deformed_points, surface_deformed_points)
        if cost is None:
            deformation_factor = deformation_factor * .9
            print(f"update deformation_factor: {deformation_factor}")
            continue

        if i % print_period == 0:
            volume_ratio = volume / initial_total_volume
            print(f"{i:6d}, {area:.5e},  {volume_ratio:.5e}, {cost:.5e}")
            mesh.dict_point_tensor.update(
                {"deformation": deformed_points - initial_points},
                overwrite=True)
            mesh.save(
                output_directory / f"mesh.{i:08d}.vtu",
                overwrite_file=True, overwrite_features=True)

        cost.backward()
        optimizer.step()

    actual_radius = torch.mean(
        torch.norm(surface_deformed_points, dim=1)).detach().numpy()
    desired_radius = (initial_total_volume.numpy() * 3 / 4 / np.pi)**(1/3)
    relative_error = (actual_radius - desired_radius) ** 2 / desired_radius**2
    assert relative_error < threshold<|MERGE_RESOLUTION|>--- conflicted
+++ resolved
@@ -139,7 +139,6 @@
 def test__compute_volume(file_name):
     pv_vol = graphlow.read(file_name)
     cell_volumes = pv_vol.compute_volume()
-<<<<<<< HEAD
 
     # See below for why `compute_cell_quality` is used instead of `compute_cell_sizes`
     # https://colab.research.google.com/drive/1ZkMbVfN-74ZXbDFO2ocva-JEYin6Ux4b?usp=sharing
@@ -154,18 +153,13 @@
             tet_cell_grid = tetrahedralize_cell_for_test(cell)
             tet_cell_volumes = np.abs(tet_cell_grid.compute_cell_quality(quality_measure='volume').cell_data["CellQuality"])
             desired[i] = np.sum(tet_cell_volumes)
-    np.testing.assert_almost_equal(cell_volumes.detach().numpy(), desired, decimal=4)
-=======
-    desired = pv_vol.mesh.compute_cell_sizes().cell_data["Volume"]
     np.testing.assert_almost_equal(
         cell_volumes.detach().numpy(), desired, decimal=4)
->>>>>>> 54d9cf10
-
-
-@pytest.mark.parametrize(
-    "file_name, n_optimization, use_bias, threshold",
-    [
-<<<<<<< HEAD
+
+
+@pytest.mark.parametrize(
+    "file_name",
+    [
         # primitives
         pathlib.Path("tests/data/vtu/primitive_cell/cuboid.vtu"),
     ],
@@ -189,12 +183,8 @@
 
 
 @pytest.mark.parametrize(
-    "file_name",
-    [
-        pathlib.Path("tests/data/vts/cube/mesh.vts"),
-        pathlib.Path("tests/data/vtu/mix_poly/mesh.vtu"),
-        pathlib.Path("tests/data/vtu/complex/mesh.vtu"),
-=======
+    "file_name, n_optimization, use_bias, threshold",
+    [
         (
             pathlib.Path("tests/data/vtu/mix_poly/mesh.vtu"),
             1000,
@@ -213,7 +203,6 @@
             False,
             .05,
         ),
->>>>>>> 54d9cf10
     ],
 )
 def test__optimize_area_volume(file_name, n_optimization, use_bias, threshold):
